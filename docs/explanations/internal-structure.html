--- conflicted
+++ resolved
@@ -221,10 +221,9 @@
         </div>
 
         
-<<<<<<< HEAD
         <!-- Livereload script (if served using the cli tool) -->
         <script type="text/javascript">
-            var socket = new WebSocket("ws://localhost:3000/__livereload");
+            var socket = new WebSocket("ws://localhost:3001/__livereload");
             socket.onmessage = function (event) {
                 if (event.data === "reload") {
                     socket.close();
@@ -237,8 +236,6 @@
             }
         </script>
         
-=======
->>>>>>> 1accdc22
 
         
 
