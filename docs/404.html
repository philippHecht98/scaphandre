<!DOCTYPE HTML>
<html lang="en" class="sidebar-visible no-js light">
    <head>
        <!-- Book generated using mdBook -->
        <meta charset="UTF-8">
        <title></title>
        
        
        <base href="/docs/">
        


        <!-- Custom HTML head -->
        


        <meta content="text/html; charset=utf-8" http-equiv="Content-Type">
        <meta name="description" content="Extensible and lightweight monitoring agent for energy consumption metrics">
        <meta name="viewport" content="width=device-width, initial-scale=1">
        <meta name="theme-color" content="#ffffff" />

        
        <link rel="icon" href="favicon.svg">
        
        
        <link rel="shortcut icon" href="favicon.png">
        
        <link rel="stylesheet" href="css/variables.css">
        <link rel="stylesheet" href="css/general.css">
        <link rel="stylesheet" href="css/chrome.css">
        
        <link rel="stylesheet" href="css/print.css" media="print">
        

        <!-- Fonts -->
        <link rel="stylesheet" href="FontAwesome/css/font-awesome.css">
        
        <link rel="stylesheet" href="fonts/fonts.css">
        

        <!-- Highlight.js Stylesheets -->
        <link rel="stylesheet" href="highlight.css">
        <link rel="stylesheet" href="tomorrow-night.css">
        <link rel="stylesheet" href="ayu-highlight.css">

        <!-- Custom theme stylesheets -->
        

        
    </head>
    <body>
        <!-- Provide site root to javascript -->
        <script type="text/javascript">
            var path_to_root = "";
            var default_theme = window.matchMedia("(prefers-color-scheme: dark)").matches ? "navy" : "light";
        </script>

        <!-- Work around some values being stored in localStorage wrapped in quotes -->
        <script type="text/javascript">
            try {
                var theme = localStorage.getItem('mdbook-theme');
                var sidebar = localStorage.getItem('mdbook-sidebar');

                if (theme.startsWith('"') && theme.endsWith('"')) {
                    localStorage.setItem('mdbook-theme', theme.slice(1, theme.length - 1));
                }

                if (sidebar.startsWith('"') && sidebar.endsWith('"')) {
                    localStorage.setItem('mdbook-sidebar', sidebar.slice(1, sidebar.length - 1));
                }
            } catch (e) { }
        </script>

        <!-- Set the theme before any content is loaded, prevents flash -->
        <script type="text/javascript">
            var theme;
            try { theme = localStorage.getItem('mdbook-theme'); } catch(e) { }
            if (theme === null || theme === undefined) { theme = default_theme; }
            var html = document.querySelector('html');
            html.classList.remove('no-js')
            html.classList.remove('light')
            html.classList.add(theme);
            html.classList.add('js');
        </script>

        <!-- Hide / unhide sidebar before it is displayed -->
        <script type="text/javascript">
            var html = document.querySelector('html');
            var sidebar = 'hidden';
            if (document.body.clientWidth >= 1080) {
                try { sidebar = localStorage.getItem('mdbook-sidebar'); } catch(e) { }
                sidebar = sidebar || 'visible';
            }
            html.classList.remove('sidebar-visible');
            html.classList.add("sidebar-" + sidebar);
        </script>

        <nav id="sidebar" class="sidebar" aria-label="Table of contents">
            <div class="sidebar-scrollbox">
                <ol class="chapter"><li class="chapter-item expanded affix "><a href="index.html">Introduction</a></li><li class="chapter-item expanded affix "><li class="part-title">Tutorials</li><li class="chapter-item expanded "><a href="tutorials/quickstart.html"><strong aria-hidden="true">1.</strong> Quickstart</a></li><li class="chapter-item expanded "><a href="tutorials/installation.html"><strong aria-hidden="true">2.</strong> Installation</a></li><li class="chapter-item expanded affix "><li class="part-title">How-to guides</li><li class="chapter-item expanded "><a href="how-to_guides/propagate-metrics-hypervisor-to-vm_qemu-kvm.html"><strong aria-hidden="true">3.</strong> Propagate power consumption metrics from hypervisor to virtual machines (Qemu/KVM)</a></li><li class="chapter-item expanded "><a href="how-to_guides/get-process-level-power-in-grafana.html"><strong aria-hidden="true">4.</strong> Get process-level power consumption in my grafana dashboard</a></li><li class="chapter-item expanded affix "><li class="part-title">Explanations</li><li class="chapter-item expanded "><a href="explanations/how-scaph-computes-per-process-power-consumption.html"><strong aria-hidden="true">5.</strong> How scaphandre computes per process power consumption</a></li><li class="chapter-item expanded "><a href="explanations/internal-structure.html"><strong aria-hidden="true">6.</strong> Internal structure</a></li><li class="chapter-item expanded "><a href="explanations/about-containers.html"><strong aria-hidden="true">7.</strong> About containers</a></li><li class="chapter-item expanded affix "><li class="part-title">References</li><li class="chapter-item expanded "><a href="references/exporter-prometheus.html"><strong aria-hidden="true">8.</strong> Prometheus exporter</a></li><li class="chapter-item expanded "><a href="references/exporter-qemu.html"><strong aria-hidden="true">9.</strong> Qemu exporter</a></li><li class="chapter-item expanded "><a href="references/exporter-riemann.html"><strong aria-hidden="true">10.</strong> Riemann exporter</a></li><li class="chapter-item expanded "><a href="references/exporter-stdout.html"><strong aria-hidden="true">11.</strong> Stdout exporter</a></li><li class="chapter-item expanded "><a href="references/sensor-powercap_rapl.html"><strong aria-hidden="true">12.</strong> PowercapRAPL sensor</a></li><li class="chapter-item expanded affix "><a href="why.html">Why this project ?</a></li><li class="chapter-item expanded affix "><a href="compatibility.html">Compatibility</a></li><li class="chapter-item expanded affix "><a href="troubleshooting.html">Troubleshooting</a></li><li class="chapter-item expanded affix "><a href="contributing.html">Contributing guide</a></li><li class="chapter-item expanded affix "><a href="sources.html">External references you may be interested in</a></li></ol>
            </div>
            <div id="sidebar-resize-handle" class="sidebar-resize-handle"></div>
        </nav>

        <div id="page-wrapper" class="page-wrapper">

            <div class="page">
                
                <div id="menu-bar-hover-placeholder"></div>
                <div id="menu-bar" class="menu-bar sticky bordered">
                    <div class="left-buttons">
                        <button id="sidebar-toggle" class="icon-button" type="button" title="Toggle Table of Contents" aria-label="Toggle Table of Contents" aria-controls="sidebar">
                            <i class="fa fa-bars"></i>
                        </button>
                        <button id="theme-toggle" class="icon-button" type="button" title="Change theme" aria-label="Change theme" aria-haspopup="true" aria-expanded="false" aria-controls="theme-list">
                            <i class="fa fa-paint-brush"></i>
                        </button>
                        <ul id="theme-list" class="theme-popup" aria-label="Themes" role="menu">
                            <li role="none"><button role="menuitem" class="theme" id="light">Light (default)</button></li>
                            <li role="none"><button role="menuitem" class="theme" id="rust">Rust</button></li>
                            <li role="none"><button role="menuitem" class="theme" id="coal">Coal</button></li>
                            <li role="none"><button role="menuitem" class="theme" id="navy">Navy</button></li>
                            <li role="none"><button role="menuitem" class="theme" id="ayu">Ayu</button></li>
                        </ul>
                        
                        <button id="search-toggle" class="icon-button" type="button" title="Search. (Shortkey: s)" aria-label="Toggle Searchbar" aria-expanded="false" aria-keyshortcuts="S" aria-controls="searchbar">
                            <i class="fa fa-search"></i>
                        </button>
                        
                    </div>
                
                    <h1 class="menu-title">Scaphandre documentation</h1>

                    <div class="right-buttons">
                        
                        <a href="print.html" title="Print this book" aria-label="Print this book">
                            <i id="print-button" class="fa fa-print"></i>
                        </a>
                        
                        
                    </div>
                </div>

                
                <div id="search-wrapper" class="hidden">
                    <form id="searchbar-outer" class="searchbar-outer">
                        <input type="search" name="search" id="searchbar" name="searchbar" placeholder="Search this book ..." aria-controls="searchresults-outer" aria-describedby="searchresults-header">
                    </form>
                    <div id="searchresults-outer" class="searchresults-outer hidden">
                        <div id="searchresults-header" class="searchresults-header"></div>
                        <ul id="searchresults">
                        </ul>
                    </div>
                </div>
                

                <!-- Apply ARIA attributes after the sidebar and the sidebar toggle button are added to the DOM -->
                <script type="text/javascript">
                    document.getElementById('sidebar-toggle').setAttribute('aria-expanded', sidebar === 'visible');
                    document.getElementById('sidebar').setAttribute('aria-hidden', sidebar !== 'visible');
                    Array.from(document.querySelectorAll('#sidebar a')).forEach(function(link) {
                        link.setAttribute('tabIndex', sidebar === 'visible' ? 0 : -1);
                    });
                </script>

                <div id="content" class="content">
                    <main>
                        <h1><a class="header" href="#document-not-found-404" id="document-not-found-404">Document not found (404)</a></h1>
<p>This URL is invalid, sorry. Please use the navigation bar or search to continue.</p>

                    </main>

                    <nav class="nav-wrapper" aria-label="Page navigation">
                        <!-- Mobile navigation buttons -->
                        

                        

                        <div style="clear: both"></div>
                    </nav>
                </div>
            </div>

            <nav class="nav-wide-wrapper" aria-label="Page navigation">
                

                
            </nav>

        </div>

        
<<<<<<< HEAD
        <!-- Livereload script (if served using the cli tool) -->
        <script type="text/javascript">
            var socket = new WebSocket("ws://localhost:3000/__livereload");
            socket.onmessage = function (event) {
                if (event.data === "reload") {
                    socket.close();
                    location.reload();
                }
            };

            window.onbeforeunload = function() {
                socket.close();
            }
        </script>
        
=======
>>>>>>> 1accdc22

        

        
        <script type="text/javascript">
            window.playground_line_numbers = true;
        </script>
        

        
        <script type="text/javascript">
            window.playground_copyable = true;
        </script>
        

        
        <script src="ace.js" type="text/javascript" charset="utf-8"></script>
        <script src="editor.js" type="text/javascript" charset="utf-8"></script>
        <script src="mode-rust.js" type="text/javascript" charset="utf-8"></script>
        <script src="theme-dawn.js" type="text/javascript" charset="utf-8"></script>
        <script src="theme-tomorrow_night.js" type="text/javascript" charset="utf-8"></script>
        

        
        <script src="elasticlunr.min.js" type="text/javascript" charset="utf-8"></script>
        <script src="mark.min.js" type="text/javascript" charset="utf-8"></script>
        <script src="searcher.js" type="text/javascript" charset="utf-8"></script>
        

        <script src="clipboard.min.js" type="text/javascript" charset="utf-8"></script>
        <script src="highlight.js" type="text/javascript" charset="utf-8"></script>
        <script src="book.js" type="text/javascript" charset="utf-8"></script>

        <!-- Custom JS scripts -->
        

        

    </body>
</html><|MERGE_RESOLUTION|>--- conflicted
+++ resolved
@@ -6,7 +6,7 @@
         <title></title>
         
         
-        <base href="/docs/">
+        <base href="/">
         
 
 
@@ -190,10 +190,9 @@
         </div>
 
         
-<<<<<<< HEAD
         <!-- Livereload script (if served using the cli tool) -->
         <script type="text/javascript">
-            var socket = new WebSocket("ws://localhost:3000/__livereload");
+            var socket = new WebSocket("ws://localhost:3001/__livereload");
             socket.onmessage = function (event) {
                 if (event.data === "reload") {
                     socket.close();
@@ -206,8 +205,6 @@
             }
         </script>
         
-=======
->>>>>>> 1accdc22
 
         
 
